--- conflicted
+++ resolved
@@ -94,20 +94,8 @@
 //        Scalar invD = link.joint_type == JOINT_FIXED ? Algebra::zero()
 //                                                     : Algebra::one() / link.D;
 
-<<<<<<< HEAD
         // I made this a member to avoid double calculation of the inverse: it is used again at line 256
         link.invD_3d = link.D_3d.inverse();
-=======
-    if constexpr (is_cppad_scalar<Scalar>::value) {
-      assert(link.joint_type == JOINT_FIXED ||
-             Algebra::to_double(Algebra::abs(link.D)) > 0.0);
-    } else {
-      assert(link.joint_type == JOINT_FIXED ||
-             Algebra::abs(link.D) > Algebra::zero());
-    }
-    Scalar invD = link.joint_type == JOINT_FIXED ? Algebra::zero()
-                                                 : Algebra::one() / link.D;
->>>>>>> 1ba001d3
 #ifdef DEBUG
         printf("invD[%d]=%f\n", i, Algebra::to_double(invD));
 #endif
@@ -153,12 +141,17 @@
         printf("LINK  %i\n", i);
 #endif
 
-        assert(link.joint_type == JOINT_FIXED ||
-               Algebra::abs(link.D) > Algebra::zero());
-        Scalar invD = link.joint_type == JOINT_FIXED ? Algebra::zero()
-                                                     : Algebra::one() / link.D;
-#ifdef DEBUG
-        printf("invD[%d]=%f\n", i, Algebra::to_double(invD));
+    if constexpr (is_cppad_scalar<Scalar>::value) {
+      assert(link.joint_type == JOINT_FIXED ||
+             Algebra::to_double(Algebra::abs(link.D)) > 0.0);
+    } else {
+      assert(link.joint_type == JOINT_FIXED ||
+             Algebra::abs(link.D) > Algebra::zero());
+    }
+    Scalar invD = link.joint_type == JOINT_FIXED ? Algebra::zero()
+                                                 : Algebra::one() / link.D;
+#ifdef DEBUG
+    printf("invD[%d]=%f\n", i, Algebra::to_double(invD));
 #endif
         // Todo: Unused?
 //        auto tmp = link.U * invD;
