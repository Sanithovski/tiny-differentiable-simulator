#pragma once

#include "kinematics.hpp"

namespace tds {

/**
 * Computes the body Jacobian for a point in world frame on certain link.
 * This function does not update the robot configuration with the given
 * joint positions.
 */
template <typename Algebra>
typename Algebra::Matrix3X point_jacobian(
    const MultiBody<Algebra> &mb, const typename Algebra::VectorX &q, int link_index,
    const typename Algebra::Vector3 &point, bool is_local_point) {
  using Scalar = typename Algebra::Scalar;
  using Vector3 = typename Algebra::Vector3;
  using Matrix3 = typename Algebra::Matrix3;
  using Matrix3X = typename Algebra::Matrix3X;
  typedef tds::Transform<Algebra> Transform;
  typedef tds::MotionVector<Algebra> MotionVector;
  typedef tds::ForceVector<Algebra> ForceVector;
  typedef tds::Link<Algebra> Link;


<<<<<<< HEAD
  assert(Algebra::size(q) - mb.spherical_joints() == mb.dof());
  assert(link_index < static_cast<int>(mb.size()));
=======
  assert(Algebra::size(q) == mb.dof());
  assert(link_index < static_cast<int>(mb.num_links()));
>>>>>>> a80bc196
  Matrix3X jac( 3, mb.dof_qd());
  Algebra::set_zero(jac);
  std::vector<Transform> links_X_world;
  std::vector<Transform> links_X_base;
  Transform base_X_world;
  forward_kinematics_q(mb, q, &base_X_world, &links_X_world, &links_X_base);
  Transform point_tf;
  point_tf.set_identity();
  point_tf.translation = point;
                         
  if (mb.is_floating()) {
      Vector3 base_point = is_local_point ? point : point - mb.base_X_world().translation;

    // see (Eq. 2.238) in
    // https://ethz.ch/content/dam/ethz/special-interest/mavt/robotics-n-intelligent-systems/rsl-dam/documents/RobotDynamics2016/FloatingBaseKinematics.pdf
#ifdef TDS_USE_LEFT_ASSOCIATIVE_TRANSFORMS
    Matrix3 cr = Algebra::cross_matrix(point_tf.translation);
    Algebra::assign_block(jac, cr, 0, 0);
    jac(3, 0) = Algebra::one();
    jac(4, 1) = Algebra::one();
    jac(5, 2) = Algebra::one();
#else
    Matrix3 cr = Algebra::transpose(Algebra::cross_matrix(base_point));
    Algebra::assign_block(jac, cr, 0, 0);
    jac(0, 3) = Algebra::one();
    jac(1, 4) = Algebra::one();
    jac(2, 5) = Algebra::one();
#endif //TDS_USE_LEFT_ASSOCIATIVE_TRANSFORMS
    
  } else {
    point_tf.translation = point;
  }
  // loop over all links that lie on the path from the given link to world
  if (link_index >= 0) {
    const Link *body = &mb[link_index];
    while (true) {
      int i = body->index;
      if (body->joint_type != JOINT_FIXED) {
        MotionVector st = is_local_point ? links_X_base[i].apply_inverse(body->S) : links_X_world[i].apply_inverse(body->S);
        MotionVector xs = point_tf.apply(st);
        Algebra::assign_column(jac, body->qd_index, xs.bottom);
      }
      if (body->parent_index < 0) break;
      body = &mb[body->parent_index];
    }
  }
  //jac.print("jac");
  return jac;
}

template <typename Algebra>
typename Algebra::Matrix3X point_jacobian2(
    MultiBody<Algebra> &mb, int link_index,
    const typename Algebra::Vector3 &point, bool is_local_point) {
  return point_jacobian(mb, mb.q(), link_index, point, is_local_point);
}

/**
 * Estimate the point Jacobian using finite differences.
 * This function should only be called for testing purposes.
 */
template <typename Algebra>
typename Algebra::Matrix3X point_jacobian_fd(
    const MultiBody<Algebra> &mb, const typename Algebra::VectorX &q,
    int link_index, const typename Algebra::Vector3 &start_point,
    const typename Algebra::Scalar &eps = Algebra::fraction(1, 1000)) {
  using Scalar = typename Algebra::Scalar;
  using Vector3 = typename Algebra::Vector3;
  using VectorX = typename Algebra::VectorX;
  using Matrix3 = typename Algebra::Matrix3;
  using Matrix3X = typename Algebra::Matrix3X;
  using Quaternion = typename Algebra::Quaternion;
  typedef tds::Transform<Algebra> Transform;
  typedef tds::MotionVector<Algebra> MotionVector;
  typedef tds::ForceVector<Algebra> ForceVector;
  typedef tds::Link<Algebra> Link;

  assert(Algebra::size(q) == mb.dof());
  assert(link_index < static_cast<int>(mb.size()));
  Matrix3X jac(3, mb.dof_qd());
  jac.set_zero();
  std::vector<Transform> links_X_world;
  Transform base_X_world;
  // compute world point transform for the initial joint angles
  forward_kinematics_q(mb, q, &base_X_world, &links_X_world);
  // if (mb.empty()) {
  //   return jac;
  // }
  // convert start point in world coordinates to base frame
  const Vector3
      base_point =   start_point - base_X_world.translation;
                    // start_point - (mb.empty() ? base_X_world.translation
                    //                 : links_X_world[link_index].translation);
      //mb.empty() ? base_X_world.apply_inverse(start_point)
      //           : links_X_world[link_index].apply_inverse(start_point);
  Vector3 world_point;

  VectorX q_x;
  Transform base_X_world_temp;
  for (int i = 0; i < mb.dof_qd(); ++i) {
    q_x = q;
    if (mb.is_floating() && i < 3) {
      // special handling of quaternion differencing via angular velocity
      Quaternion base_rot = Algebra::matrix_to_quat(base_X_world.rotation);

      Vector3 angular_velocity;
      angular_velocity.set_zero();
      angular_velocity[i] = Algebra::one();

      base_rot += (angular_velocity * base_rot) * (eps * Algebra::half());
      base_rot.normalize();
      q_x[0] = base_rot.getX();
      q_x[1] = base_rot.getY();
      q_x[2] = base_rot.getZ();
      q_x[3] = base_rot.getW();
    } else {
      // adjust for the +1 offset with the 4 DOF orientation in q vs. 3 in qd
      int q_index = mb.is_floating() ? i + 1 : i;
      q_x[q_index] += eps;
    }
    forward_kinematics_q(mb, q_x, &base_X_world_temp, &links_X_world);
    world_point = mb.empty() ? base_X_world_temp.apply(base_point)
                             : links_X_world[link_index].apply(base_point);
    for (int j = 0; j < 3; ++j) {
      jac(j, i) = (world_point[j] - start_point[j]) / eps;
    }
  }

  return jac;
}

template <typename Algebra>
typename Algebra::Matrix3X point_jacobian_fd(
    const MultiBody<Algebra> &mb, int link_index,
    const typename Algebra::Vector3 &start_point,
    const typename Algebra::Scalar &eps = Algebra::fraction(1, 1000)) {
  return point_jacobian_fd(mb, mb.q(), link_index, start_point, eps);
}

}  // namespace tds<|MERGE_RESOLUTION|>--- conflicted
+++ resolved
@@ -23,13 +23,8 @@
   typedef tds::Link<Algebra> Link;
 
 
-<<<<<<< HEAD
   assert(Algebra::size(q) - mb.spherical_joints() == mb.dof());
-  assert(link_index < static_cast<int>(mb.size()));
-=======
-  assert(Algebra::size(q) == mb.dof());
   assert(link_index < static_cast<int>(mb.num_links()));
->>>>>>> a80bc196
   Matrix3X jac( 3, mb.dof_qd());
   Algebra::set_zero(jac);
   std::vector<Transform> links_X_world;
